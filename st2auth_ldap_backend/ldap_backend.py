--- conflicted
+++ resolved
@@ -36,14 +36,9 @@
         * Bind Distinguish Name with user lookup.
         * Bind Distinguish Name with user and group lookup.
     """
-<<<<<<< HEAD
-    def __init__(self, ldap_uri, use_tls=False, bind_dn='', bind_pw='', user=None, group=None,
-                 ref_hop_limit=0):
-=======
     def __init__(self, ldap_uri, use_tls=False, bind_dn='',
                  bind_pw='', user=None, group=None,
-                 chase_referrals=True):
->>>>>>> 23ef321f
+                 chase_referrals=True, ref_hop_limit=0):
         """
         :param ldap_uri: URL of the LDAP Server. <proto>://<host>[:port]
         :type ldap_uri:  ``str``
@@ -59,14 +54,11 @@
         :param group:    Search parameters used to confirm the user is a member of a given group.
                          (base_dn, search_filter, scope)
         :type group:     ``dict``
-<<<<<<< HEAD
-        :param ref_hop_limit:   Maximum referral hop numbers (0 means never search referral objects)
-        :type ref_hop_limit:    ``int``
-=======
         :param chase_referrals: Boolean specifying whether to
                                 chase referrals (defaults to true).
         :type chase_referrals: ``bool``
->>>>>>> 23ef321f
+        :param ref_hop_limit:   Maximum referral hop numbers (0 means never search referral objects)
+        :type ref_hop_limit:    ``int``
         """
         self._ldap_uri = ldap_uri
         self._use_tls = use_tls
@@ -74,11 +66,8 @@
         self._bind_pw = bind_pw
         self._user = user
         self._group = group
-<<<<<<< HEAD
+        self._chase_referrals = chase_referrals
         self._ref_hop_limit = ref_hop_limit
-=======
-        self._chase_referrals = chase_referrals
->>>>>>> 23ef321f
 
     def _scope_to_ldap_option(self, scope):
         """
@@ -232,18 +221,10 @@
         Prepare ldap object for binding phase.
         """
         try:
-<<<<<<< HEAD
-            # set ldap options before connecting LDAP server
-            ldap.set_option(ldap.OPT_PROTOCOL_VERSION, 3)
-            ldap.set_option(ldap.OPT_REFERRALS, ldap.OPT_OFF)
-
-            connection = ldap.initialize(self._ldap_uri)
-=======
             connection = ldap.initialize(self._ldap_uri)
             connection.set_option(ldap.OPT_PROTOCOL_VERSION, 3)
             connection.set_option(ldap.OPT_REFERRALS,
                                   int(self._chase_referrals))
->>>>>>> 23ef321f
             if self._use_tls:
                 # Require TLS connection.
                 ldap.set_option(ldap.OPT_X_TLS, ldap.OPT_X_TLS_DEMAND)
