--- conflicted
+++ resolved
@@ -36,7 +36,6 @@
         * Bind Distinguish Name with user lookup.
         * Bind Distinguish Name with user and group lookup.
     """
-<<<<<<< HEAD
     def __init__(self,
                  ldap_uri,
                  use_tls=False,
@@ -45,12 +44,8 @@
                  user=None,
                  group=None,
                  chase_referrals=True,
+                 ref_hop_limit=0,
                  cert_policy='demand'):
-=======
-    def __init__(self, ldap_uri, use_tls=False, bind_dn='',
-                 bind_pw='', user=None, group=None,
-                 chase_referrals=True, ref_hop_limit=0):
->>>>>>> 241d7431
         """
         :param ldap_uri:    URL of the LDAP Server. <proto>://<host>[:port]
         :type ldap_uri:     ``str``
@@ -74,7 +69,6 @@
         :param ref_hop_limit:   Maximum referral hop numbers (0 means never search referral objects)
         :type ref_hop_limit:    ``int``
         """
-<<<<<<< HEAD
         self.ldap_uri = ldap_uri
         self.use_tls = use_tls
         self.bind_dn = bind_dn
@@ -82,17 +76,8 @@
         self.user = user
         self.group = group
         self.chase_referrals = chase_referrals
+        self.ref_hop_limit = ref_hop_limit
         self.cert_policy = self._cert_policy_to_ldap_option(cert_policy)
-=======
-        self._ldap_uri = ldap_uri
-        self._use_tls = use_tls
-        self._bind_dn = bind_dn
-        self._bind_pw = bind_pw
-        self._user = user
-        self._group = group
-        self._chase_referrals = chase_referrals
-        self._ref_hop_limit = ref_hop_limit
->>>>>>> 241d7431
 
     def _scope_to_ldap_option(self, scope):
         """
@@ -136,7 +121,7 @@
           - RES_SEARCH_RESULT     : describes the end of this search
         * r_data: A contents of search response
 
-        There is a similar metho to parse LDAP tree that is 'search()'.
+        There is a similar method to parse LDAP tree that is 'search()'.
         But that method can't get the type information which is described 'r_type' in here.
         Therefore, this method parses LDAP tree by calling 'result()' method recursively.
         """
@@ -229,9 +214,7 @@
             if self.user:
                 # Authenticate username and password.
                 result = self._ldap_search(connection, username, self.user)
-                if len(result) == 1:
-
-                else:
+                if len(result) != 1:
                     if len(result) == 0:
                         LOG.debug('No matching user found.')
                     else:
@@ -275,6 +258,7 @@
             connection = ldap.initialize(self.ldap_uri)
             connection.set_option(ldap.OPT_PROTOCOL_VERSION, 3)
             connection.set_option(ldap.OPT_REFERRALS, int(self._chase_referrals))
+
             if self.use_tls:
                 connection.set_option(ldap.OPT_X_TLS, self.cert_policy)
                 connection.start_tls_s()
@@ -295,18 +279,6 @@
                             (base_dn, search_filter, scope, pattern)
         :type criteria:     ``dict``
         """
-<<<<<<< HEAD
-        base_dn = criteria.get('base_dn') or ""
-        search_filter = criteria.get('search_filter').format(username=username) or ""
-        scope = self._scope_to_ldap_option(criteria.get('scope'))
-        log_results = criteria.get('log_results') or False
-
-        LOG.debug('Searching ... base_dn:"%s" scope:"%s" search_filter:"%s"' % (base_dn, scope, search_filter))
-        result = connection.search_s(base_dn, scope, search_filter)
-        if log_results == True:
-            LOG.debug("RESULT: {}".format(result))
-        return result
-=======
         # checks referral search hop limit
         if current_ref_hop > int(self._ref_hop_limit):
             LOG.warning('Referral hop limit is exceeded (current_ref_hop: %d)' % current_ref_hop)
@@ -322,7 +294,6 @@
 
         return self._get_ldap_search_results(connection, username, criteria, result_id,
                                              current_ref_hop)
->>>>>>> 241d7431
 
     def get_user(self, username):
         pass