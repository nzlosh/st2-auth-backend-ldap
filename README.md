# LDAP authentication plug-in for StackStorm Community edition

[![Build Status](https://api.travis-ci.org/StackStorm/st2-auth-backend-ldap.svg?branch=master)](https://travis-ci.org/StackStorm/st2-auth-backend-ldap) [![IRC](https://img.shields.io/irc/%23stackstorm.png)](http://webchat.freenode.net/?channels=stackstorm)

The LDAP backend reads credentials and authenticates users against an LDAP server. This backend was originally contributed to the st2 repo by [Ruslan Tumarkin](https://github.com/ruslantum) under [PR #1790](https://github.com/StackStorm/st2/pull/1790).

#### Note:
There are currently two types of LDAP backends available - community contributed one and one developed and maintained by the StackStorm team. This repository contains the community contributed one.

Community contributed backend can be installed by anyone and the StackStorm developed one is only available in the enterprise edition (for more information on the enterprise edition, please see https://stackstorm.com/product/#enterprise).

The difference between them is that the one included in the enterprise edition is developed, supported, tested, maintained and certified by the StackStorm team and the community contributed one is developed and maintained by the community.

### Requirements

Ubuntu:
```
sudo apt-get -y install gcc libldap2-dev
```
RHEL/CentOS:
```
sudo yum -y install gcc openldap-devel
```

### Configuration Options

| option        | required | default | description                                                |
|---------------|----------|---------|------------------------------------------------------------|
| `ldap_uri`     | yes      |         | URI of the LDAP server.  Format: `<protocol>://<hostname>[:port] `(Protocol: `ldap` or `ldaps`) |
| `use_tls`      | yes      |  False  | Boolean parameter to set if tls is required. Should be set to *false* using _ldaps_ in the uri. |
| `cert_policy`  | yes      |  demand | String parameter to set the validation policy for the LDAP servers x509 certificate. |
| `bind_dn`      | no       |  ""     | DN user to bind to LDAP.  If an empty string, an anonymous bind is performed. To use the user supplied username in the bind_dn, use the `{username}` placeholder in string. |
| `bind_pw`      | no       |  ""     | DN password.  Use the `{password}` placeholder in the string to use the user supplied password.|
| `user`         | no       |  None   | Search parameters for user authentication. _see user table below_ |
| `group`        | no       |  None   | Search parameters for user's group membership. _see group table below_ |
| `chase_referrals` | no       |  True   | Boolean parameter to set whether to chase referrals. |
| `ref_hop_limit`   | no       |  0      | The maximum number to refer Referrals recursively |

#### LDAP x509 certificate validation policy (cert_policy)
| value        | resulting behaviour |
|--------------|-----------------------------------------------------------|
| `demand` (**default**) | no certificate provided: _authentication stops_ <br> bad certificate provided: _authentication stops_ |
| `hard`                 | no certificate provided: _authentication stops_ <br>   bad certificate provided: _authentication stops_ |
| `try`                  | no certificate provided: _authentication continues_ <br>  bad certificate provided: _authentication stops_ |
| `allow`                | no certificate provided: _authentication continues_ <br> bad certificate provided: _authentication continues_ |
| `never`                | no certificate is requested: _authentication continues_ |

#### Attributes for user option
| option        | required | default | description                                                |
|---------------|----------|---------|------------------------------------------------------------|
| `base_dn`       | yes      |   n/a   | Base DN on the LDAP server to be used when looking up the user account. |
| `search_filter` | yes      |   n/a   | Should contain the placeholder `{username}` for the username. |
| `scope`         | yes      |   n/a  | The scope of the search to be performed. Available choices: _base_, _onelevel_, _subtree_ |

#### Attributes for group option
| option        | required | default | description                                                |
|---------------|----------|---------|------------------------------------------------------------|
| `base_dn`       | yes      |   n/a   | Base DN on the LDAP server to be used when looking up the group. |
| `search_filter` | yes      |   n/a   | Should contain the placeholder `{username}` for the username. |
| `scope`         | yes      |   n/a   | The scope of the search to be performed. Available choices: _base_, _onelevel_, _subtree_ |

### Configuration Example

Please refer to the authentication section in the StackStorm [documentation](http://docs.stackstorm.com) for basic setup concept. The following is an example of the auth section in the StackStorm configuration file for the ldap backend.

<<<<<<< HEAD
```
=======
```ini
>>>>>>> e940215e
[auth]
mode = standalone
backend = ldap
backend_kwargs = { "ldap_uri": "ldap://ldap.example.com", "use_tls": true, "cert_policy": "demand", "bind_dn": "cn=user,dc=example,dc=com", "bind_pw": "bind_password", "user": {"base_dn": "ou=users,dc=example,dc=com", "search_filter": "(uid={username})", "scope": "onelevel"}, "group": {"base_dn": "ou=groups,dc=example,dc=com", "search_filter": "(&(cn=st2access)(memberUid={username}))", "scope": "subtree"} }
enable = True
use_ssl = True
cert = /path/to/ssl/cert/file
key = /path/to/ssl/key/file
logging = /path/to/st2auth.logging.conf
api_url = https://myhost.example.com:9101
debug = False
```
#### Enable debugging mode
To enable debugging, add `debug = True` to the `[system]` section of `st2.conf` configuration file.  Debug logs are found in `st2auth.log` file by default.


### Authenticating users against various schemas.

There is no one standard way to store user credentials in LDAP.  There are various ways to organise the directory tree and various ways to secure it.  In some cases, the users DN can't be determined with a static configuration and requires a bind DN to locate the user in the database before user authentication can occur.

This authentication backend attempts to be flexible with the way LDAP binding and authentication can be performed, but may not meet all use cases.

#### Active Directory Examples

Using `sAMAccountName` should be unique in combination with a domain name.
`"bind_dn": "sAMAccountName={username}@example.com", "bind_pw": "{password}"`

Using `userPrincipalName` should be unique within a forest.
`"bind_dn": "userPrincipalName={username}", "bind_pw": "{password}"`

#### OpenLDAP Examples

Using anonymous binding
`"bind_dn": "", "bind_pw": ""`

Using bind DN
`"bind_dn": "cn=bind_user,dc=example,dc=com", "bind_pw": "bind_user_password"`


### Installation

#### Production

1. Activate the StackStorm virtual environment.
 `source /<path to stackstorm>/st2/bin/activate`
2.  Install the LDAP plug-in and its dependencies.
 `pip install git+https://github.com/<github_account>/st2-auth-backend-ldap.git@master#egg=st2_auth_backend_ldap`
3. Configure the authentication backend in `/etc/st2/st2.conf` (see example above).
4. Restart StackStorm
 `st2ctl restart`

#### Development
Suitable for development environments and may not be ideal under production conditions.

 1. Activate the StackStorm virtual environment.
 `source /<path to stackstorm>/st2/bin/activate`
 2. Upgrade pip to the latest version.
 `pip install --update pip`
 3. Optionally, install dev packages for ldap
 `apt-get install libsasl2-dev python-dev libldap2-dev libssl-dev`
 4. Install the LDAP plug-in and its dependencies.
 `pip install git+https://github.com/<github_account>/st2-auth-backend-ldap.git@master#egg=st2_auth_backend_ldap`
 5. Deactivate virtual environment.
 `deactivate`
 6. Configure the authentication backend in `/etc/st2/st2.conf` (see example above).
 7. Restart StackStorm
 `st2ctl restart`


## Copyright, License, and Contributors Agreement

Copyright 2015 StackStorm, Inc.

Licensed under the Apache License, Version 2.0 (the "License"); you may not use this work except in
compliance with the License. You may obtain a copy of the License in the [LICENSE](LICENSE) file,
or at: [http://www.apache.org/licenses/LICENSE-2.0](http://www.apache.org/licenses/LICENSE-2.0)

By contributing you agree that these contributions are your own (or approved by your employer) and
you grant a full, complete, irrevocable copyright license to all users and developers of the
project, present and future, pursuant to the license of the project.<|MERGE_RESOLUTION|>--- conflicted
+++ resolved
@@ -63,11 +63,7 @@
 
 Please refer to the authentication section in the StackStorm [documentation](http://docs.stackstorm.com) for basic setup concept. The following is an example of the auth section in the StackStorm configuration file for the ldap backend.
 
-<<<<<<< HEAD
-```
-=======
 ```ini
->>>>>>> e940215e
 [auth]
 mode = standalone
 backend = ldap
