# Licensed to the StackStorm, Inc ('StackStorm') under one or more
# contributor license agreements.  See the NOTICE file distributed with
# this work for additional information regarding copyright ownership.
# The ASF licenses this file to You under the Apache License, Version 2.0
# (the "License"); you may not use this file except in compliance with
# the License.  You may obtain a copy of the License at
#
#     http://www.apache.org/licenses/LICENSE-2.0
#
# Unless required by applicable law or agreed to in writing, software
# distributed under the License is distributed on an "AS IS" BASIS,
# WITHOUT WARRANTIES OR CONDITIONS OF ANY KIND, either express or implied.
# See the License for the specific language governing permissions and
# limitations under the License.


import ldap
import logging
import os
import re
import unittest2
import mock
from mockldap import MockLdap
from mockldap.recording import RecordedMethod
from st2auth_ldap_backend import ldap_backend
from st2auth_ldap_backend.ldap_backend import LDAPAuthenticationBackend

BASE_DIR = os.path.dirname(os.path.abspath(__file__))
DEFAULT_URI = 'ldap://fakeldap.example.com/'


class LDAPAuthenticationBackendTestCase(unittest2.TestCase):
    """
    A simple test case showing off some of the basic features of mockldap.
    """
    connect_methods = ['initialize', 'set_option', 'set_option']

    directory = {
        'dc=com': {'dc': ['com']},
        'dc=example,dc=com': {'dc': ['example']},
        'ou=users,dc=example,dc=com': {'ou': ['users'], 'objectClass': ['groupOfNames'], 'member': ['uid=sarah_connor,ou=users,dc=example,dc=com', 'uid=john_connor,ou=users,dc=example,dc=com']},
        'cn=manager,dc=example,dc=com': {'cn': ['manager'], 'userPassword': ['ldaptest']},
        'uid=sarah_connor,ou=users,dc=example,dc=com': { 'uid': ['sarah_connor'], 'userPassword': ['Reece4ever'], 'objectclass': ['inetOrgPerson', 'posixAccount', 'person', 'top'] },
        'uid=john_connor,ou=users,dc=example,dc=com': { 'uid': ['john_connor'], 'userPassword': ['HastaLavista'], 'objectclass': ['inetOrgPerson', 'posixAccount', 'person', 'top'] },
        'cn=resistance,ou=groups,dc=example,dc=com': { 'cn': ['resistance'], 'description': ['memberOf'], 'memberuid': ['sarah_connor', 'john_connor'], 'objectclass': ['posixGroup', 'top']}
    }


    @classmethod
    def setUpClass(cls):
        # We only need to create the MockLdap instance once. The content we
        # pass in will be used for all LDAP connections.
        cls.mockldap = MockLdap(cls.directory)


    @classmethod
    def tearDownClass(cls):
        del cls.mockldap

    def setUp(self):
        # Patch ldap.initialize
        self.mockldap.start()
        self.ldapobj = self.mockldap['ldap://fakeldap.example.com/']

        # needs decorator to record calling 'result' method
        self.mock_referral = []
        self.ldapobj._result = self.ldapobj.result

        # Note:
        # These side_effect mocks are stopgap measures until ldapmock module implements
        # the processing to get entries synchronously at the 'result' method.

        # extending 'result' method of ldapmock module to enables get objects synchronously
        def side_effect_result(*args, **kwargs):
            def result(ldapobj, msgid, all):
                if all:
                    # normal processing of mockldap
                    return (ldap.RES_SEARCH_RESULT, self._sync_results)
                else:
                    if self._sync_results:
                        return (ldap.RES_SEARCH_ENTRY, [self._sync_results.pop()])
                    elif self.mock_referral:
                        # when mock_referrals are defined, this returns referral object
                        return (ldap.RES_SEARCH_REFERENCE, [self.mock_referral.pop()])
                    else:
                        # the case of test that dereferences referral object
                        return (ldap.RES_SEARCH_RESULT, None)

            if self._sync_results == None:
                # get entry objects through the original 'result' method of ldapmock module
                self._sync_results = self.ldapobj._result(*args, **kwargs)[1]
                return result(self.ldapobj, *args, **kwargs)
            else:
                # call result method through RecordedMethod for tracking method calling of LDAPObject
                return RecordedMethod(result, self.ldapobj)(*args, **kwargs)
        self.ldapobj.result = mock.Mock(side_effect=side_effect_result)

        self.ldapobj._search = self.ldapobj.search
        def side_effect_search(*args, **kwargs):
            # clear the interal state of test 'result' method
            self._sync_results = None
            return self.ldapobj._search(*args, **kwargs)
        self.ldapobj.search = mock.Mock(side_effect=side_effect_search)

        class LogHandler(logging.StreamHandler):
            """Mock logging handler to check log output"""

            def __init__(self, *args, **kwargs):
                self.reset()
                logging.StreamHandler.__init__(self, *args, **kwargs)

            def emit(self, record):
                self.messages[record.levelname.lower()].append(record.getMessage())

            def reset(self):
                self.messages = {
                    'debug': [],
                    'info': [],
                    'warning': [],
                    'error': [],
                    'critical': [],
                }
        self.log_handler = LogHandler()

        # set LogHandler for checking log outputs
        ldap_backend.LOG.addHandler(self.log_handler)

    def tearDown(self):
        # Stop patching ldap.initialize and reset state.
        self.mockldap.stop()
        del self.ldapobj


    def test_bind_anonymous(self):
        result = _do_simple_bind('', '')

        self.assertEquals(self.ldapobj.methods_called(), self.connect_methods + ['simple_bind_s', 'whoami_s', 'unbind'])
        self.assertTrue(result)


    def test_bind_dn_valid(self):
        result = _do_simple_bind('cn=manager,dc=example,dc=com', 'ldaptest')

        self.assertEquals(self.ldapobj.methods_called(), self.connect_methods + ['simple_bind_s', 'whoami_s', 'unbind'])
        self.assertTrue(result)


    def test_bind_dn_invalid_user(self):
        result = _do_simple_bind('uid=invalid_user,ou=users,dc=example,dc=com', 'none')

        self.assertEquals(self.ldapobj.methods_called(), self.connect_methods + ['simple_bind_s', 'unbind'])
        self.assertFalse(result)


    def test_bind_dn_invalid_password(self):
        result = _do_simple_bind('cn=manager,dc=example,dc=com', 'invalid_password')

        self.assertEquals(self.ldapobj.methods_called(), self.connect_methods + ['simple_bind_s', 'unbind'])
        self.assertFalse(result)

    def test_search_valid_username(self):
        username = 'sarah_connor'
        password = 'Reece4ever'
        user_dn = 'uid={},ou=users,dc=example,dc=com'.format(username)

        mock_res = (user_dn, LDAPAuthenticationBackendTestCase.directory[user_dn])

        user = {"base_dn": "ou=users,dc=example,dc=com", "search_filter": "(uid={username})", "scope": "onelevel"}

        self.ldapobj.search_s.seed(user["base_dn"], ldap.SCOPE_ONELEVEL, user["search_filter"].format(username=username))([mock_res])

        result = _do_simple_bind('cn=manager,dc=example,dc=com', 'ldaptest', user_search=user, group_search=None, username=username, password=password)

<<<<<<< HEAD
        self.assertEquals(self.ldapobj.methods_called(), [
            'initialize',
            'simple_bind_s',
            'whoami_s',
            'search',
            'result',
            'result',
            'initialize',
            'simple_bind_s',
            'whoami_s',
            'unbind',
            'unbind'
            ]
=======
        expected_methods_called = (
            self.connect_methods +
            ['simple_bind_s', 'whoami_s', 'search_s'] +
            self.connect_methods +
            ['simple_bind_s', 'whoami_s', 'unbind', 'unbind']
>>>>>>> 23ef321f
        )

        self.assertEquals(self.ldapobj.methods_called(), expected_methods_called)
        self.assertTrue(result)

    def test_search_invalid_username(self):
        username = 'invalid_username'
        password = 'Reece4ever'
        user = {"base_dn": "ou=users,dc=example,dc=com", "search_filter": "(uid={username})", "scope": "onelevel"}

        mock_res = []

        self.ldapobj.search_s.seed(user["base_dn"], ldap.SCOPE_ONELEVEL, user["search_filter"].format(username=username))(mock_res)
        result = _do_simple_bind('cn=manager,dc=example,dc=com', 'ldaptest', user_search=user, group_search=None, username=username, password=password)

<<<<<<< HEAD
        self.assertEquals(self.ldapobj.methods_called(), [
                'initialize',
                'simple_bind_s',
                'whoami_s',
                'search',
                'result',
                'unbind'
            ]
=======
        expected_methods_called = (
            self.connect_methods +
            ['simple_bind_s', 'whoami_s', 'search_s', 'unbind']
>>>>>>> 23ef321f
        )

        self.assertEquals(self.ldapobj.methods_called(), expected_methods_called)
        self.assertFalse(result)

    def test_search_invalid_password(self):
        username = 'sarah_connor'
        password = 'bad_password'
        user = {"base_dn": "ou=users,dc=example,dc=com", "search_filter": "(uid={username})", "scope": "onelevel"}

        mock_res_id = 1234
        mock_res = (ldap.RES_SEARCH_RESULT, None)

        self.ldapobj._search.seed(user["base_dn"], ldap.SCOPE_ONELEVEL, user["search_filter"].format(username=username))(mock_res_id)
        self.ldapobj._result.seed(mock_res_id, all=0)(mock_res)
        result = _do_simple_bind('cn=manager,dc=example,dc=com', 'ldaptest', user_search=user, group_search=None, username=username, password=password)

<<<<<<< HEAD
        self.assertEquals(self.ldapobj.methods_called(), [
                'initialize',
                'simple_bind_s',
                'whoami_s',
                'search',
                'result',
                'unbind'
            ]
=======
        expected_methods_called = (
            self.connect_methods +
            ['simple_bind_s', 'whoami_s', 'search_s', 'unbind']
>>>>>>> 23ef321f
        )

        self.assertEquals(self.ldapobj.methods_called(), expected_methods_called)
        self.assertFalse(result)

    def test_search_valid_username_valid_group(self):
        username = 'john_connor'
        password = 'HastaLavista'
        user_dn = 'uid={},ou=users,dc=example,dc=com'.format(username)
        mock_user_res_id = 1234
        mock_user_res = (ldap.RES_SEARCH_RESULT, [(user_dn, LDAPAuthenticationBackendTestCase.directory[user_dn])])

        groupname = 'resistance'
        group_dn = 'cn={groupname},ou=groups,dc=example,dc=com'.format(groupname=groupname)
        mock_group_res_id = 9999
        mock_group_res = (ldap.RES_SEARCH_RESULT, [(group_dn, LDAPAuthenticationBackendTestCase.directory[group_dn])])

        user = {"base_dn": "ou=users,dc=example,dc=com", "search_filter": "(uid={username})", "scope": "onelevel"}
        group = {"base_dn": "ou=groups,dc=example,dc=com", "search_filter": "(&(cn=%s)(memberUid={username}))"%groupname, "scope": "subtree"}

        self.ldapobj._search.seed(user["base_dn"], ldap.SCOPE_ONELEVEL, user["search_filter"].format(username=username))(mock_user_res_id)
        self.ldapobj._search.seed(group["base_dn"], ldap.SCOPE_SUBTREE, group["search_filter"].format(username=username))(mock_group_res_id)
        self.ldapobj._result.seed(mock_user_res_id, all=0)(mock_user_res)
        self.ldapobj._result.seed(mock_group_res_id, all=0)(mock_group_res)

        result = _do_simple_bind('cn=manager,dc=example,dc=com', 'ldaptest', user_search=user, group_search=group, username=username, password=password)

<<<<<<< HEAD
        self.assertEquals(self.ldapobj.methods_called(), [
                'initialize',
                'simple_bind_s',
                'whoami_s',
                'search',
                'result',
                'result',
                'initialize',
                'simple_bind_s',
                'whoami_s',
                'unbind',
                'search',
                'result',
                'result',
                'unbind'
            ]
=======
        expected_methods_called = (
            self.connect_methods +
            ['simple_bind_s', 'whoami_s', 'search_s'] +
            self.connect_methods +
            ['simple_bind_s', 'whoami_s', 'unbind', 'search_s', 'unbind']
>>>>>>> 23ef321f
        )

        self.assertEquals(self.ldapobj.methods_called(), expected_methods_called)
        self.assertTrue(result)

    def test_search_valid_username_invalid_group(self):
        username = 'john_connor'
        password = 'HastaLavista'
        user_dn = 'uid={},ou=users,dc=example,dc=com'.format(username)
        mock_user_res_id = 1234
        mock_user_res = (ldap.RES_SEARCH_RESULT, [(user_dn, LDAPAuthenticationBackendTestCase.directory[user_dn])])

        groupname = 'invalid_group'
        group_dn = 'cn={groupname},ou=groups,dc=example,dc=com'.format(groupname=groupname)
        mock_group_res_id = 9999
        mock_group_res = (ldap.RES_SEARCH_RESULT, None)

        user = {"base_dn": "ou=users,dc=example,dc=com", "search_filter": "(uid={username})", "scope": "onelevel"}
        group = {"base_dn": "ou=groups,dc=example,dc=com", "search_filter": "(&(cn=%s)(memberUid={username}))"%groupname, "scope": "subtree"}

        self.ldapobj._search.seed(user["base_dn"], ldap.SCOPE_ONELEVEL, user["search_filter"].format(username=username))(mock_user_res_id)
        self.ldapobj._search.seed(group["base_dn"], ldap.SCOPE_SUBTREE, group["search_filter"].format(username=username))(mock_group_res_id)
        self.ldapobj._result.seed(mock_user_res_id, all=0)(mock_user_res)
        self.ldapobj._result.seed(mock_group_res_id, all=0)(mock_group_res)

        result = _do_simple_bind('cn=manager,dc=example,dc=com', 'ldaptest', user_search=user, group_search=group, username=username, password=password)

<<<<<<< HEAD
        self.assertEquals(self.ldapobj.methods_called(), [
                'initialize',
                'simple_bind_s',
                'whoami_s',
                'search',
                'result',
                'result',
                'initialize',
                'simple_bind_s',
                'whoami_s',
                'unbind',
                'search',
                'result',
                'unbind'
            ]
=======
        expected_methods_called = (
            self.connect_methods +
            ['simple_bind_s', 'whoami_s', 'search_s'] +
            self.connect_methods + 
            ['simple_bind_s', 'whoami_s', 'unbind', 'search_s', 'unbind']
>>>>>>> 23ef321f
        )

        self.assertEquals(self.ldapobj.methods_called(), expected_methods_called)
        self.assertFalse(result)

    def test_search_with_reference_result(self):
        # This is for returning the referral object at calling 'result' method of LDAPObject
        self.mock_referral = [
            (None, ['ldap://fakeldap2.example.com/ou=cyberdyne,dc=example,dc=com']),
        ]

        user = {
            "base_dn": "ou=users,dc=example,dc=com",
            "search_filter": "(uid={username})",
            "scope": "subtree",
        }

        # This is a case that maximum referral hop will be exceeded
        result = _do_simple_bind('', '',
                                 user_search=user, group_search=None,
                                 username='john_connor', password='HastaLavista',
                                 ref_hop_limit=1)

        self.assertEquals(self.ldapobj.methods_called(),[
                'initialize',
                'simple_bind_s',
                'whoami_s',
                'search',
                'result',
                'result',
                'result',
                'whoami_s',
                'unbind'
            ]
        )
        self.assertTrue(result)
        self.assertEqual(len(self.log_handler.messages['warning']), 0)

    def test_search_with_reference_result_but_exceeded_maximum_referal_hop(self):
        # This is for returning the referral object at calling 'result' method of LDAPObject
        self.mock_referral = [
            (None, ['ldap://fakeldap2.example.com/ou=cyberdyne,dc=example,dc=com']),
        ]

        user = {
            "base_dn": "ou=users,dc=example,dc=com",
            "search_filter": "(uid={username})",
            "scope": "subtree",
        }

        result = _do_simple_bind('', '',
                                 user_search=user, group_search=None,
                                 username='john_connor', password='HastaLavista',
                                 ref_hop_limit=0)

        self.assertEquals(self.ldapobj.methods_called(),[
                'initialize',
                'simple_bind_s',
                'whoami_s',
                'search',
                'result',
                'result',
                'result',
                'whoami_s',
                'unbind'
            ]
        )
        self.assertTrue(result)
        self.assertTrue(len(self.log_handler.messages['warning']) > 0)
        self.assertTrue(re.match(r'^Referral hop limit is exceeded',
                                 self.log_handler.messages['warning'][0]))

def _do_simple_bind(bind_dn, bind_pw, uri=DEFAULT_URI, user_search=None, group_search=None, username=None, password=None, ref_hop_limit=0):
    backend = LDAPAuthenticationBackend(uri, use_tls=False, bind_dn=bind_dn, bind_pw=bind_pw, user=user_search, group=group_search, ref_hop_limit=ref_hop_limit)
    return backend.authenticate(username, password)


if __name__ == '__main__':
    sys.exit(unittest2.main())<|MERGE_RESOLUTION|>--- conflicted
+++ resolved
@@ -171,27 +171,11 @@
 
         result = _do_simple_bind('cn=manager,dc=example,dc=com', 'ldaptest', user_search=user, group_search=None, username=username, password=password)
 
-<<<<<<< HEAD
-        self.assertEquals(self.ldapobj.methods_called(), [
-            'initialize',
-            'simple_bind_s',
-            'whoami_s',
-            'search',
-            'result',
-            'result',
-            'initialize',
-            'simple_bind_s',
-            'whoami_s',
-            'unbind',
-            'unbind'
-            ]
-=======
-        expected_methods_called = (
-            self.connect_methods +
-            ['simple_bind_s', 'whoami_s', 'search_s'] +
+        expected_methods_called = (
+            self.connect_methods +
+            ['simple_bind_s', 'whoami_s', 'search', 'result', 'result'] +
             self.connect_methods +
             ['simple_bind_s', 'whoami_s', 'unbind', 'unbind']
->>>>>>> 23ef321f
         )
 
         self.assertEquals(self.ldapobj.methods_called(), expected_methods_called)
@@ -207,20 +191,9 @@
         self.ldapobj.search_s.seed(user["base_dn"], ldap.SCOPE_ONELEVEL, user["search_filter"].format(username=username))(mock_res)
         result = _do_simple_bind('cn=manager,dc=example,dc=com', 'ldaptest', user_search=user, group_search=None, username=username, password=password)
 
-<<<<<<< HEAD
-        self.assertEquals(self.ldapobj.methods_called(), [
-                'initialize',
-                'simple_bind_s',
-                'whoami_s',
-                'search',
-                'result',
-                'unbind'
-            ]
-=======
-        expected_methods_called = (
-            self.connect_methods +
-            ['simple_bind_s', 'whoami_s', 'search_s', 'unbind']
->>>>>>> 23ef321f
+        expected_methods_called = (
+            self.connect_methods +
+            ['simple_bind_s', 'whoami_s', 'search', 'result', 'unbind']
         )
 
         self.assertEquals(self.ldapobj.methods_called(), expected_methods_called)
@@ -238,20 +211,9 @@
         self.ldapobj._result.seed(mock_res_id, all=0)(mock_res)
         result = _do_simple_bind('cn=manager,dc=example,dc=com', 'ldaptest', user_search=user, group_search=None, username=username, password=password)
 
-<<<<<<< HEAD
-        self.assertEquals(self.ldapobj.methods_called(), [
-                'initialize',
-                'simple_bind_s',
-                'whoami_s',
-                'search',
-                'result',
-                'unbind'
-            ]
-=======
-        expected_methods_called = (
-            self.connect_methods +
-            ['simple_bind_s', 'whoami_s', 'search_s', 'unbind']
->>>>>>> 23ef321f
+        expected_methods_called = (
+            self.connect_methods +
+            ['simple_bind_s', 'whoami_s', 'search', 'result', 'unbind']
         )
 
         self.assertEquals(self.ldapobj.methods_called(), expected_methods_called)
@@ -279,30 +241,11 @@
 
         result = _do_simple_bind('cn=manager,dc=example,dc=com', 'ldaptest', user_search=user, group_search=group, username=username, password=password)
 
-<<<<<<< HEAD
-        self.assertEquals(self.ldapobj.methods_called(), [
-                'initialize',
-                'simple_bind_s',
-                'whoami_s',
-                'search',
-                'result',
-                'result',
-                'initialize',
-                'simple_bind_s',
-                'whoami_s',
-                'unbind',
-                'search',
-                'result',
-                'result',
-                'unbind'
-            ]
-=======
-        expected_methods_called = (
-            self.connect_methods +
-            ['simple_bind_s', 'whoami_s', 'search_s'] +
-            self.connect_methods +
-            ['simple_bind_s', 'whoami_s', 'unbind', 'search_s', 'unbind']
->>>>>>> 23ef321f
+        expected_methods_called = (
+            self.connect_methods +
+            ['simple_bind_s', 'whoami_s', 'search', 'result', 'result'] +
+            self.connect_methods +
+            ['simple_bind_s', 'whoami_s', 'unbind', 'search', 'result', 'result', 'unbind']
         )
 
         self.assertEquals(self.ldapobj.methods_called(), expected_methods_called)
@@ -330,29 +273,11 @@
 
         result = _do_simple_bind('cn=manager,dc=example,dc=com', 'ldaptest', user_search=user, group_search=group, username=username, password=password)
 
-<<<<<<< HEAD
-        self.assertEquals(self.ldapobj.methods_called(), [
-                'initialize',
-                'simple_bind_s',
-                'whoami_s',
-                'search',
-                'result',
-                'result',
-                'initialize',
-                'simple_bind_s',
-                'whoami_s',
-                'unbind',
-                'search',
-                'result',
-                'unbind'
-            ]
-=======
-        expected_methods_called = (
-            self.connect_methods +
-            ['simple_bind_s', 'whoami_s', 'search_s'] +
-            self.connect_methods + 
-            ['simple_bind_s', 'whoami_s', 'unbind', 'search_s', 'unbind']
->>>>>>> 23ef321f
+        expected_methods_called = (
+            self.connect_methods +
+            ['simple_bind_s', 'whoami_s', 'search', 'result', 'result'] +
+            self.connect_methods + 
+            ['simple_bind_s', 'whoami_s', 'unbind', 'search', 'result', 'unbind']
         )
 
         self.assertEquals(self.ldapobj.methods_called(), expected_methods_called)
@@ -376,18 +301,14 @@
                                  username='john_connor', password='HastaLavista',
                                  ref_hop_limit=1)
 
-        self.assertEquals(self.ldapobj.methods_called(),[
-                'initialize',
-                'simple_bind_s',
-                'whoami_s',
-                'search',
-                'result',
-                'result',
-                'result',
-                'whoami_s',
-                'unbind'
-            ]
-        )
+        expected_methods_called = (
+            self.connect_methods + 
+            ['simple_bind_s', 'whoami_s', 'search', 'result', 'result', 'result'] +
+            self.connect_methods + 
+            ['simple_bind_s', 'whoami_s', 'unbind', 'unbind']
+        )
+
+        self.assertEquals(self.ldapobj.methods_called(), expected_methods_called)
         self.assertTrue(result)
         self.assertEqual(len(self.log_handler.messages['warning']), 0)
 
@@ -408,18 +329,14 @@
                                  username='john_connor', password='HastaLavista',
                                  ref_hop_limit=0)
 
-        self.assertEquals(self.ldapobj.methods_called(),[
-                'initialize',
-                'simple_bind_s',
-                'whoami_s',
-                'search',
-                'result',
-                'result',
-                'result',
-                'whoami_s',
-                'unbind'
-            ]
-        )
+        expected_methods_called = (
+            self.connect_methods + 
+            ['simple_bind_s', 'whoami_s', 'search', 'result', 'result', 'result'] +
+            self.connect_methods + 
+            ['simple_bind_s', 'whoami_s', 'unbind', 'unbind']
+        )
+
+        self.assertEquals(self.ldapobj.methods_called(), expected_methods_called)
         self.assertTrue(result)
         self.assertTrue(len(self.log_handler.messages['warning']) > 0)
         self.assertTrue(re.match(r'^Referral hop limit is exceeded',
